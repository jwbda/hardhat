use std::{collections::HashMap, fmt::Debug, ops::Range};

use edr_eth::{signature::SignatureError, utils::u256_to_hex_word, B256};
use revm::{
    inspectors::GasInspector,
    interpreter::{opcode, CallInputs, CreateInputs, Interpreter, InterpreterResult},
    primitives::{
        hex, Address, BlockEnv, Bytes, CfgEnv, ExecutionResult, ResultAndState, SpecId, U256,
    },
    Database, EvmContext, Inspector, JournalEntry,
};

use crate::{
    blockchain::SyncBlockchain, evm::build_evm, state::SyncState, PendingTransaction,
    TransactionError,
};

/// Get trace output for `debug_traceTransaction`
#[cfg_attr(feature = "tracing", tracing::instrument)]
pub fn debug_trace_transaction<BlockchainErrorT, StateErrorT>(
    blockchain: &dyn SyncBlockchain<BlockchainErrorT, StateErrorT>,
    // Take ownership of the state so that we can apply throw-away modifications on it
    mut state: Box<dyn SyncState<StateErrorT>>,
    evm_config: CfgEnv,
    trace_config: DebugTraceConfig,
    block_env: BlockEnv,
    transactions: Vec<PendingTransaction>,
    transaction_hash: &B256,
) -> Result<DebugTraceResult, DebugTraceError<BlockchainErrorT, StateErrorT>>
where
    BlockchainErrorT: Debug + Send,
    StateErrorT: Debug + Send,
{
    if evm_config.spec_id < SpecId::SPURIOUS_DRAGON {
        // Matching Hardhat Network behaviour: https://github.com/NomicFoundation/hardhat/blob/af7e4ce6a18601ec9cd6d4aa335fa7e24450e638/packages/hardhat-core/src/internal/hardhat-network/provider/vm/ethereumjs.ts#L427
        return Err(DebugTraceError::InvalidSpecId {
            spec_id: evm_config.spec_id,
        });
    }

    if evm_config.spec_id > SpecId::MERGE && block_env.prevrandao.is_none() {
        return Err(TransactionError::MissingPrevrandao.into());
    }

    for transaction in transactions {
        if transaction.hash() == transaction_hash {
            let evm = build_evm(
                blockchain,
                &state,
                evm_config,
                transaction.into(),
                block_env,
            );
            let mut tracer = TracerEip3155::new(trace_config);
            let ResultAndState {
                result: execution_result,
                ..
            } = evm
                .inspect_ref(&mut tracer)
                .map_err(TransactionError::from)?;

            return Ok(execution_result_to_debug_result(execution_result, tracer));
        } else {
            let evm = build_evm(
                blockchain,
                &state,
                evm_config.clone(),
                transaction.into(),
                block_env.clone(),
            );
            let ResultAndState { state: changes, .. } =
                evm.transact_ref().map_err(TransactionError::from)?;
            state.commit(changes);
        }
    }

    Err(DebugTraceError::InvalidTransactionHash {
        transaction_hash: *transaction_hash,
        block_number: block_env.number,
    })
}

/// Convert an `ExecutionResult` to a `DebugTraceResult`.
pub fn execution_result_to_debug_result(
    execution_result: ExecutionResult,
    tracer: TracerEip3155,
) -> DebugTraceResult {
    match execution_result {
        ExecutionResult::Success {
            gas_used, output, ..
        } => DebugTraceResult {
            pass: true,
            gas_used,
            output: Some(output.into_data()),
            logs: tracer.logs,
        },
        ExecutionResult::Revert { gas_used, output } => DebugTraceResult {
            pass: false,
            gas_used,
            output: Some(output),
            logs: tracer.logs,
        },
        ExecutionResult::Halt { gas_used, .. } => DebugTraceResult {
            pass: false,
            gas_used,
            output: None,
            logs: tracer.logs,
        },
    }
}

/// Config options for `debug_trace_transaction`
#[derive(Debug, Default, Clone)]
pub struct DebugTraceConfig {
    /// Disable storage trace.
    pub disable_storage: bool,
    /// Disable memory trace.
    pub disable_memory: bool,
    /// Disable stack trace.
    pub disable_stack: bool,
}

#[derive(Debug, thiserror::Error)]
pub enum DebugTraceError<BlockchainErrorT, StateErrorT> {
    /// Invalid hardfork spec argument.
    #[error("Invalid spec id: {spec_id:?}. `debug_traceTransaction` is not supported prior to Spurious Dragon")]
    InvalidSpecId { spec_id: SpecId },
    /// Invalid transaction hash argument.
    #[error("Transaction hash {transaction_hash} not found in block {block_number}")]
    InvalidTransactionHash {
        transaction_hash: B256,
        block_number: U256,
    },
    #[error(transparent)]
    SignatureError(#[from] SignatureError),
    #[error(transparent)]
    TransactionError(#[from] TransactionError<BlockchainErrorT, StateErrorT>),
}

/// Result of a `debug_traceTransaction` call.
#[derive(Debug, Clone, serde::Deserialize, serde::Serialize)]
pub struct DebugTraceResult {
    /// Whether transaction was executed successfully.
    pub pass: bool,
    /// All gas used by the transaction.
    pub gas_used: u64,
    /// Return values of the function.
    pub output: Option<Bytes>,
    /// The EIP-3155 debug logs.
    pub logs: Vec<DebugTraceLogItem>,
}

/// The output of an EIP-3155 trace.
/// The required fields match <https://eips.ethereum.org/EIPS/eip-3155#output> except for
/// `returnData` and `refund` which are not used currently by Hardhat.
/// The `opName`, `error`, `memory` and `storage` optional fields are supported
/// as well.
#[derive(Debug, Clone, serde::Deserialize, serde::Serialize)]
pub struct DebugTraceLogItem {
    /// Program Counter
    pub pc: u64,
    /// Op code
    pub op: u8,
    /// Gas left before executing this operation as hex number.
    pub gas: String,
    /// Gas cost of this operation as hex number.
    pub gas_cost: String,
    /// Array of all values (hex numbers) on the stack
    pub stack: Option<Vec<String>>,
    /// Depth of the call stack
    pub depth: u64,
    /// Size of memory array.
    pub mem_size: u64,
    /// Name of the operation.
    pub op_name: String,
    /// Description of an error.
    pub error: Option<String>,
    /// Array of all allocated values as hex strings.
    pub memory: Option<Vec<String>>,
    /// Map of all stored values with keys and values encoded as hex strings.
    pub storage: Option<HashMap<String, String>>,
}

/// An EIP-3155 compatible EVM tracer.
/// Based on [REVM TracerEip3155](https://github.com/bluealloy/revm/blob/70cf969a25a45e3bb4e503926297d61a90c7eec5/crates/revm/src/inspector/tracer_eip3155.rs).
/// Original licensed under the MIT license.
#[derive(Debug)]
pub struct TracerEip3155 {
    config: DebugTraceConfig,
    logs: Vec<DebugTraceLogItem>,
    gas_inspector: GasInspector,
    contract_address: Address,
    gas_remaining: u64,
    shared_memory: Vec<u8>,
    mem_size: usize,
    opcode: u8,
    pc: usize,
    skip: bool,
    stack: Vec<U256>,
    // Contract-specific storage
    storage: HashMap<Address, HashMap<String, String>>,
}

impl TracerEip3155 {
    /// Create a new tracer.
    pub fn new(config: DebugTraceConfig) -> Self {
        Self {
            config,
            logs: Vec::default(),
            gas_inspector: GasInspector::default(),
            contract_address: Address::default(),
            stack: Vec::new(),
            pc: 0,
            opcode: 0,
            gas_remaining: 0,
            shared_memory: Vec::default(),
            mem_size: 0,
            skip: false,
            storage: HashMap::default(),
        }
    }

    fn record_log<DatabaseErrorT>(&mut self, data: &mut EvmContext<'_, DatabaseErrorT>) {
        let depth = data.journaled_state.depth();

        let stack = if self.config.disable_stack {
            None
        } else {
<<<<<<< HEAD
            Some(self.stack.iter().map(to_hex_word).collect::<Vec<String>>())
=======
            Some(
                self.stack
                    .data()
                    .iter()
                    .map(u256_to_hex_word)
                    .collect::<Vec<String>>(),
            )
>>>>>>> 8ddd066e
        };

        let memory = if self.config.disable_memory {
            None
        } else {
            Some(self.shared_memory.chunks(32).map(hex::encode).collect())
        };

        let storage = if self.config.disable_storage {
            None
        } else {
            if matches!(self.opcode, opcode::SLOAD | opcode::SSTORE) {
                let last_entry = data.journaled_state.journal.last().and_then(|v| v.last());
                if let Some(JournalEntry::StorageChange { address, key, .. }) = last_entry {
                    let value = data.journaled_state.state[address].storage[key].present_value();
                    let contract_storage = self.storage.entry(self.contract_address).or_default();
<<<<<<< HEAD
                    contract_storage.insert(to_hex_word(&key), to_hex_word(&value));
=======
                    contract_storage.insert(u256_to_hex_word(key), u256_to_hex_word(&value));
>>>>>>> 8ddd066e
                }
            }
            Some(
                self.storage
                    .get(&self.contract_address)
                    .cloned()
                    .unwrap_or_default(),
            )
        };

        let mut error = None;
        let op_name = opcode::OPCODE_JUMPMAP[self.opcode as usize].map_or_else(
            || {
                // Matches message from Hardhat
                // https://github.com/NomicFoundation/hardhat/blob/37c5c5845969b15995cc96cb6bd0596977f8b1f8/packages/hardhat-core/src/internal/hardhat-network/stack-traces/vm-debug-tracer.ts#L452
                let fallback = format!("opcode 0x${:x} not defined", self.opcode);
                error = Some(fallback.clone());
                fallback
            },
            String::from,
        );

        // We don't support gas computation for these opcodes yet
        let gas_cost = if matches!(
            self.opcode,
            opcode::CREATE
                | opcode::CREATE2
                | opcode::CALL
                | opcode::CALLCODE
                | opcode::DELEGATECALL
                | opcode::STATICCALL
        ) {
            0
        } else {
            self.gas_inspector.last_gas_cost()
        };

        let log_item = DebugTraceLogItem {
            pc: self.pc as u64,
            op: self.opcode,
            gas: format!("0x{:x}", self.gas_remaining),
            gas_cost: format!("0x{gas_cost:x}"),
            stack,
            depth,
            mem_size: self.mem_size as u64,
            op_name,
            error,
            memory,
            storage,
        };
        self.logs.push(log_item);
    }
}

impl<DatabaseError> Inspector<DatabaseError> for TracerEip3155 {
    fn initialize_interp(
        &mut self,
        interp: &mut Interpreter,
        data: &mut EvmContext<'_, DatabaseError>,
    ) {
        self.gas_inspector.initialize_interp(interp, data);
    }

    fn step(&mut self, interp: &mut Interpreter, data: &mut EvmContext<'_, DatabaseError>) {
        self.contract_address = interp.contract.address;

        self.gas_inspector.step(interp, data);
        self.gas_remaining = self.gas_inspector.gas_remaining();

        if !self.config.disable_stack {
            self.stack = interp.stack.data().clone();
        }

        if !self.config.disable_memory {
            self.shared_memory = interp.shared_memory.context_memory().to_vec();
        }

        self.mem_size = interp.shared_memory.len();

        self.opcode = interp.current_opcode();

        self.pc = interp.program_counter();
    }

    fn step_end(&mut self, interp: &mut Interpreter, data: &mut EvmContext<'_, DatabaseError>) {
        self.gas_inspector.step_end(interp, data);

        // Omit extra return https://github.com/bluealloy/revm/pull/563
        if self.skip {
            self.skip = false;
        }

        self.record_log(data);
    }

    fn call(
        &mut self,
        data: &mut EvmContext<'_, DatabaseError>,
        _inputs: &mut CallInputs,
    ) -> Option<(InterpreterResult, Range<usize>)> {
        self.record_log(data);
        None
    }

    fn call_end(
        &mut self,
        data: &mut EvmContext<'_, DatabaseError>,
        result: InterpreterResult,
    ) -> InterpreterResult {
        self.gas_inspector.call_end(data, result.clone());
        self.skip = true;
        result
    }

    fn create(
        &mut self,
        data: &mut EvmContext<'_, DatabaseError>,
        _inputs: &mut CreateInputs,
    ) -> Option<(InterpreterResult, Option<Address>)> {
        self.record_log(data);
        None
    }

    fn create_end(
        &mut self,
        data: &mut EvmContext<'_, DatabaseError>,
        result: InterpreterResult,
        address: Option<Address>,
    ) -> (InterpreterResult, Option<Address>) {
        self.gas_inspector
            .create_end(data, result.clone(), address.clone());
        self.skip = true;
        (result, address)
    }
}<|MERGE_RESOLUTION|>--- conflicted
+++ resolved
@@ -7,7 +7,7 @@
     primitives::{
         hex, Address, BlockEnv, Bytes, CfgEnv, ExecutionResult, ResultAndState, SpecId, U256,
     },
-    Database, EvmContext, Inspector, JournalEntry,
+    EvmContext, Inspector, JournalEntry,
 };
 
 use crate::{
@@ -226,17 +226,12 @@
         let stack = if self.config.disable_stack {
             None
         } else {
-<<<<<<< HEAD
-            Some(self.stack.iter().map(to_hex_word).collect::<Vec<String>>())
-=======
             Some(
                 self.stack
-                    .data()
                     .iter()
                     .map(u256_to_hex_word)
                     .collect::<Vec<String>>(),
             )
->>>>>>> 8ddd066e
         };
 
         let memory = if self.config.disable_memory {
@@ -253,11 +248,7 @@
                 if let Some(JournalEntry::StorageChange { address, key, .. }) = last_entry {
                     let value = data.journaled_state.state[address].storage[key].present_value();
                     let contract_storage = self.storage.entry(self.contract_address).or_default();
-<<<<<<< HEAD
-                    contract_storage.insert(to_hex_word(&key), to_hex_word(&value));
-=======
-                    contract_storage.insert(u256_to_hex_word(key), u256_to_hex_word(&value));
->>>>>>> 8ddd066e
+                    contract_storage.insert(u256_to_hex_word(&key), u256_to_hex_word(&value));
                 }
             }
             Some(
