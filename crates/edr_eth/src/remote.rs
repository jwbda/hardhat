--- conflicted
+++ resolved
@@ -15,181 +15,4 @@
     block_spec::{BlockSpec, BlockTag, Eip1898BlockSpec, PreEip1898BlockSpec},
     client::{RpcClient, RpcClientError},
     r#override::*,
-<<<<<<< HEAD
-};
-use crate::B256;
-
-/// for representing block specifications per EIP-1898
-#[derive(Clone, Debug, PartialEq, serde::Deserialize, serde::Serialize)]
-#[serde(untagged)]
-pub enum Eip1898BlockSpec {
-    /// to represent the Object { blockHash, requireCanonical } in EIP-1898
-    Hash {
-        /// the block hash
-        block_hash: B256,
-        /// whether the server should additionally raise a JSON-RPC error if the
-        /// block is not in the canonical chain
-        require_canonical: Option<bool>,
-    },
-    /// to represent the Object { blockNumber } in EIP-1898
-    Number {
-        /// the block number
-        #[serde(with = "crate::serde::u64")]
-        block_number: u64,
-    },
-}
-
-impl Display for Eip1898BlockSpec {
-    fn fmt(&self, formatter: &mut Formatter<'_>) -> Result<(), fmt::Error> {
-        match self {
-            Eip1898BlockSpec::Hash { block_hash, .. } => block_hash.fmt(formatter),
-            Eip1898BlockSpec::Number { block_number } => block_number.fmt(formatter),
-        }
-    }
-}
-
-/// possible block tags as defined by the Ethereum JSON-RPC specification
-#[derive(Clone, Debug, PartialEq, serde::Deserialize, serde::Serialize)]
-pub enum BlockTag {
-    /// earliest
-    #[serde(rename = "earliest")]
-    Earliest,
-    /// latest
-    #[serde(rename = "latest")]
-    Latest,
-    /// pending
-    #[serde(rename = "pending")]
-    Pending,
-    /// safe
-    #[serde(rename = "safe")]
-    Safe,
-    /// finalized
-    #[serde(rename = "finalized")]
-    Finalized,
-}
-
-impl Display for BlockTag {
-    fn fmt(&self, formatter: &mut Formatter<'_>) -> Result<(), fmt::Error> {
-        formatter.write_str(match self {
-            BlockTag::Earliest => "earliest",
-            BlockTag::Latest => "latest",
-            BlockTag::Pending => "pending",
-            BlockTag::Safe => "safe",
-            BlockTag::Finalized => "finalized",
-        })
-    }
-}
-
-/// For specifying a block
-#[derive(Clone, Debug, PartialEq, serde::Deserialize, serde::Serialize)]
-#[serde(untagged)]
-pub enum BlockSpec {
-    /// as a block number
-    Number(#[serde(with = "crate::serde::u64")] u64),
-    /// as a block tag (eg "latest")
-    Tag(BlockTag),
-    /// as an EIP-1898-compliant block specifier
-    Eip1898(Eip1898BlockSpec),
-}
-
-macro_rules! impl_block_tags {
-    ($type_name:ident) => {
-        impl $type_name {
-            /// Constructs an instance for the earliest block.
-            #[must_use]
-            pub fn earliest() -> Self {
-                Self::Tag(BlockTag::Earliest)
-            }
-
-            /// Constructs an instance for the latest block.
-            #[must_use]
-            pub fn latest() -> Self {
-                Self::Tag(BlockTag::Latest)
-            }
-
-            /// Constructs an instance for the pending block.
-            #[must_use]
-            pub fn pending() -> Self {
-                Self::Tag(BlockTag::Pending)
-            }
-
-            /// Constructs an instance for the safe block.
-            #[must_use]
-            pub fn safe() -> Self {
-                Self::Tag(BlockTag::Safe)
-            }
-
-            /// Constructs an instance for the finalized block.
-            #[must_use]
-            pub fn finalized() -> Self {
-                Self::Tag(BlockTag::Finalized)
-            }
-        }
-    };
-}
-
-impl_block_tags!(BlockSpec);
-
-impl Display for BlockSpec {
-    fn fmt(&self, formatter: &mut Formatter<'_>) -> Result<(), fmt::Error> {
-        match self {
-            BlockSpec::Number(n) => n.fmt(formatter),
-            BlockSpec::Tag(t) => t.fmt(formatter),
-            BlockSpec::Eip1898(e) => e.fmt(formatter),
-        }
-    }
-}
-
-/// A block spec without EIP-1898 support.
-#[derive(Clone, Debug, PartialEq, serde::Deserialize, serde::Serialize)]
-#[serde(untagged)]
-pub enum PreEip1898BlockSpec {
-    /// as a block number
-    Number(#[serde(with = "crate::serde::u64")] u64),
-    /// as a block tag (eg "latest")
-    Tag(BlockTag),
-}
-
-impl From<PreEip1898BlockSpec> for BlockSpec {
-    fn from(value: PreEip1898BlockSpec) -> Self {
-        match value {
-            PreEip1898BlockSpec::Number(block_number) => BlockSpec::Number(block_number),
-            PreEip1898BlockSpec::Tag(block_tag) => BlockSpec::Tag(block_tag),
-        }
-    }
-}
-
-impl_block_tags!(PreEip1898BlockSpec);
-
-#[cfg(test)]
-mod tests {
-    use super::*;
-    use crate::U256;
-
-    fn help_test_block_spec_serde(block_spec: BlockSpec) {
-        let json = serde_json::json!(block_spec).to_string();
-        let block_spec_decoded: BlockSpec = serde_json::from_str(&json)
-            .unwrap_or_else(|_| panic!("should have successfully deserialized json {json}"));
-        assert_eq!(block_spec, block_spec_decoded);
-    }
-
-    #[test]
-    fn test_serde_block_spec() {
-        help_test_block_spec_serde(BlockSpec::Number(123));
-        help_test_block_spec_serde(BlockSpec::Tag(BlockTag::Earliest));
-        help_test_block_spec_serde(BlockSpec::Tag(BlockTag::Finalized));
-        help_test_block_spec_serde(BlockSpec::Tag(BlockTag::Latest));
-        help_test_block_spec_serde(BlockSpec::Tag(BlockTag::Pending));
-        help_test_block_spec_serde(BlockSpec::Tag(BlockTag::Safe));
-        help_test_block_spec_serde(BlockSpec::Eip1898(Eip1898BlockSpec::Hash {
-            block_hash: B256::from(U256::from(1)),
-            require_canonical: Some(true),
-        }));
-        help_test_block_spec_serde(BlockSpec::Eip1898(Eip1898BlockSpec::Number {
-            block_number: 1,
-        }));
-    }
-}
-=======
-};
->>>>>>> 8ddd066e
+};