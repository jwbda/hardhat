import type {
  Provider as EdrProviderT,
  ExecutionResult,
  RawTrace,
  Response,
  SubscriptionEvent,
  TracingMessage,
  TracingStep,
} from "@ignored/edr";
import type {
  Artifacts,
  BoundExperimentalHardhatNetworkMessageTraceHook,
  CompilerInput,
  CompilerOutput,
  EIP1193Provider,
  EthSubscription,
  HardhatNetworkChainsConfig,
  RequestArguments,
} from "../../../types";

import { Common } from "@nomicfoundation/ethereumjs-common";
import chalk from "chalk";
import debug from "debug";
import { EventEmitter } from "events";
import fsExtra from "fs-extra";
import * as t from "io-ts";
import semver from "semver";

import {
  HARDHAT_NETWORK_RESET_EVENT,
  HARDHAT_NETWORK_REVERT_SNAPSHOT_EVENT,
} from "../../constants";
import {
  rpcCompilerInput,
  rpcCompilerOutput,
} from "../../core/jsonrpc/types/input/solc";
import { validateParams } from "../../core/jsonrpc/types/input/validation";
import {
  InvalidArgumentsError,
  InvalidInputError,
  ProviderError,
} from "../../core/providers/errors";
import { isErrorResponse } from "../../core/providers/http";
import { getHardforkName } from "../../util/hardforks";
import { createModelsAndDecodeBytecodes } from "../stack-traces/compiler-to-model";
import { ConsoleLogger } from "../stack-traces/consoleLogger";
import { ContractsIdentifier } from "../stack-traces/contracts-identifier";
import {
  VmTraceDecoder,
  initializeVmTraceDecoder,
} from "../stack-traces/vm-trace-decoder";
import { FIRST_SOLC_VERSION_SUPPORTED } from "../stack-traces/constants";
import { encodeSolidityStackTrace } from "../stack-traces/solidity-errors";
import { SolidityStackTrace } from "../stack-traces/solidity-stack-trace";
import { SolidityTracer } from "../stack-traces/solidityTracer";
import { VMTracer } from "../stack-traces/vm-tracer";

import { getPackageJson } from "../../util/packageInfo";
import {
  ForkConfig,
  GenesisAccount,
  IntervalMiningConfig,
  MempoolOrder,
  NodeConfig,
  TracingConfig,
} from "./node-types";
import {
  edrRpcDebugTraceToHardhat,
  ethereumjsIntervalMiningConfigToEdr,
  ethereumjsMempoolOrderToEdrMineOrdering,
  ethereumsjsHardforkToEdrSpecId,
} from "./utils/convertToEdr";
import { makeCommon } from "./utils/makeCommon";
<<<<<<< HEAD
import { LoggerConfig, printLine, replaceLastLine } from "./modules/logger";
=======
import { getGlobalEdrContext } from "./context/edr";
>>>>>>> f0f5ca6b

const log = debug("hardhat:core:hardhat-network:provider");

/* eslint-disable @nomicfoundation/hardhat-internal-rules/only-hardhat-error */

export const DEFAULT_COINBASE = "0xc014ba5ec014ba5ec014ba5ec014ba5ec014ba5e";

interface HardhatNetworkProviderConfig {
  hardfork: string;
  chainId: number;
  networkId: number;
  blockGasLimit: number;
  minGasPrice: bigint;
  automine: boolean;
  intervalMining: IntervalMiningConfig;
  mempoolOrder: MempoolOrder;
  chains: HardhatNetworkChainsConfig;
  genesisAccounts: GenesisAccount[];
  allowUnlimitedContractSize: boolean;
  throwOnTransactionFailures: boolean;
  throwOnCallFailures: boolean;
  allowBlocksWithSameTimestamp: boolean;

  initialBaseFeePerGas?: number;
  initialDate?: Date;
  coinbase?: string;
  experimentalHardhatNetworkMessageTraceHooks?: BoundExperimentalHardhatNetworkMessageTraceHook[];
  forkConfig?: ForkConfig;
  forkCachePath?: string;
  enableTransientStorage: boolean;
}

export function getNodeConfig(
  config: HardhatNetworkProviderConfig,
  tracingConfig?: TracingConfig
): NodeConfig {
  return {
    automine: config.automine,
    blockGasLimit: config.blockGasLimit,
    minGasPrice: config.minGasPrice,
    genesisAccounts: config.genesisAccounts,
    allowUnlimitedContractSize: config.allowUnlimitedContractSize,
    tracingConfig,
    initialBaseFeePerGas: config.initialBaseFeePerGas,
    mempoolOrder: config.mempoolOrder,
    hardfork: config.hardfork,
    chainId: config.chainId,
    networkId: config.networkId,
    initialDate: config.initialDate,
    forkConfig: config.forkConfig,
    forkCachePath:
      config.forkConfig !== undefined ? config.forkCachePath : undefined,
    coinbase: config.coinbase ?? DEFAULT_COINBASE,
    chains: config.chains,
    allowBlocksWithSameTimestamp: config.allowBlocksWithSameTimestamp,
    enableTransientStorage: config.enableTransientStorage,
  };
}

export interface RawTraceCallbacks {
  onStep?: (messageTrace: TracingStep) => Promise<void>;
  onBeforeMessage?: (messageTrace: TracingMessage) => Promise<void>;
  onAfterMessage?: (messageTrace: ExecutionResult) => Promise<void>;
}

class EdrProviderEventAdapter extends EventEmitter {}

export class EdrProviderWrapper
  extends EventEmitter
  implements EIP1193Provider
{
  private _failedStackTraces = 0;

  private constructor(
    private readonly _provider: EdrProviderT,
    private readonly _eventAdapter: EdrProviderEventAdapter,
    private readonly _vmTraceDecoder: VmTraceDecoder,
    private readonly _rawTraceCallbacks: RawTraceCallbacks,
    // The common configuration for EthereumJS VM is not used by EDR, but tests expect it as part of the provider.
    private readonly _common: Common,
    tracingConfig?: TracingConfig
  ) {
    super();

    if (tracingConfig !== undefined) {
      initializeVmTraceDecoder(this._vmTraceDecoder, tracingConfig);
    }
  }

  public static async create(
    config: HardhatNetworkProviderConfig,
    loggerConfig: LoggerConfig,
    rawTraceCallbacks: RawTraceCallbacks,
    tracingConfig?: TracingConfig
  ): Promise<EdrProviderWrapper> {
    const { Provider } =
      require("@ignored/edr") as typeof import("@ignored/edr");

    const coinbase = config.coinbase ?? DEFAULT_COINBASE;

    let fork;
    if (config.forkConfig !== undefined) {
      fork = {
        jsonRpcUrl: config.forkConfig.jsonRpcUrl,
        blockNumber:
          config.forkConfig.blockNumber !== undefined
            ? BigInt(config.forkConfig.blockNumber)
            : undefined,
      };
    }

    const initialDate =
      config.initialDate !== undefined
        ? BigInt(Math.floor(config.initialDate.getTime() / 1000))
        : undefined;

    // To accomodate construction ordering, we need an adapter to forward events
    // from the EdrProvider callback to the wrapper's listener
    const eventAdapter = new EdrProviderEventAdapter();

    const printLineFn = loggerConfig.printLineFn ?? printLine;
    const replaceLastLineFn = loggerConfig.replaceLastLineFn ?? replaceLastLine;

    const contractsIdentifier = new ContractsIdentifier();
    const vmTraceDecoder = new VmTraceDecoder(contractsIdentifier);

    const provider = await Provider.withConfig(
      getGlobalEdrContext(),
      {
        allowBlocksWithSameTimestamp:
          config.allowBlocksWithSameTimestamp ?? false,
        allowUnlimitedContractSize: config.allowUnlimitedContractSize,
        bailOnCallFailure: config.throwOnCallFailures,
        bailOnTransactionFailure: config.throwOnTransactionFailures,
        blockGasLimit: BigInt(config.blockGasLimit),
        chainId: BigInt(config.chainId),
        chains: Array.from(config.chains, ([chainId, hardforkConfig]) => {
          return {
            chainId: BigInt(chainId),
            hardforks: Array.from(
              hardforkConfig.hardforkHistory,
              ([hardfork, blockNumber]) => {
                return {
                  blockNumber: BigInt(blockNumber),
                  specId: ethereumsjsHardforkToEdrSpecId(
                    getHardforkName(hardfork)
                  ),
                };
              }
            ),
          };
        }),
        cacheDir: config.forkCachePath,
        coinbase: Buffer.from(coinbase.slice(2), "hex"),
        fork,
        hardfork: ethereumsjsHardforkToEdrSpecId(
          getHardforkName(config.hardfork)
        ),
        genesisAccounts: config.genesisAccounts.map((account) => {
          return {
            secretKey: account.privateKey,
            balance: BigInt(account.balance),
          };
        }),
        initialDate,
        initialBaseFeePerGas:
          config.initialBaseFeePerGas !== undefined
            ? BigInt(config.initialBaseFeePerGas!)
            : undefined,
        minGasPrice: config.minGasPrice,
        mining: {
          autoMine: config.automine,
          interval: ethereumjsIntervalMiningConfigToEdr(config.intervalMining),
          memPool: {
            order: ethereumjsMempoolOrderToEdrMineOrdering(config.mempoolOrder),
          },
        },
        networkId: BigInt(config.networkId),
      },
      {
        enable: loggerConfig.enabled,
        decodeConsoleLogInputsCallback: (inputs: Buffer[]) => {
          const consoleLogger = new ConsoleLogger();
          return consoleLogger.getDecodedLogs(inputs);
        },
        getContractAndFunctionNameCallback: (
          code: Buffer,
          calldata?: Buffer
        ) => {
          return vmTraceDecoder.getContractAndFunctionNamesForCall(
            code,
            calldata
          );
        },
        printLineCallback: (message: string, replace: boolean) => {
          if (replace) {
            replaceLastLineFn(message);
          } else {
            printLineFn(message);
          }
        },
      },
      (event: SubscriptionEvent) => {
        eventAdapter.emit("ethEvent", event);
      }
    );

    const common = makeCommon(getNodeConfig(config));
    const wrapper = new EdrProviderWrapper(
      provider,
      eventAdapter,
      vmTraceDecoder,
      rawTraceCallbacks,
      common,
      tracingConfig
    );

    // Pass through all events from the provider
    eventAdapter.addListener(
      "ethEvent",
      wrapper._ethEventListener.bind(wrapper)
    );

    return wrapper;
  }

  public async request(args: RequestArguments): Promise<unknown> {
    if (args.params !== undefined && !Array.isArray(args.params)) {
      throw new InvalidInputError(
        "Hardhat Network doesn't support JSON-RPC params sent as an object"
      );
    }

    const params = args.params ?? [];

    if (args.method === "hardhat_addCompilationResult") {
      return this._addCompilationResultAction(
        ...this._addCompilationResultParams(params)
      );
    } else if (args.method === "hardhat_getStackTraceFailuresCount") {
      return this._getStackTraceFailuresCountAction(
        ...this._getStackTraceFailuresCountParams(params)
      );
    }

    const stringifiedArgs = JSON.stringify({
      method: args.method,
      params,
    });

    const responseObject: Response = await this._provider.handleRequest(
      stringifiedArgs
    );
    const response = JSON.parse(responseObject.json);

    const rawTraces = responseObject.traces;
    for (const rawTrace of rawTraces) {
      const trace = rawTrace.trace();
      for (const traceItem of trace) {
        if ("pc" in traceItem) {
          if (this._rawTraceCallbacks.onStep !== undefined) {
            await this._rawTraceCallbacks.onStep(traceItem);
          }
        } else if ("executionResult" in traceItem) {
          if (this._rawTraceCallbacks.onAfterMessage !== undefined) {
            await this._rawTraceCallbacks.onAfterMessage(
              traceItem.executionResult
            );
          }
        } else {
          if (this._rawTraceCallbacks.onBeforeMessage !== undefined) {
            await this._rawTraceCallbacks.onBeforeMessage(traceItem);
          }
        }
      }
    }

    if (isErrorResponse(response)) {
      let error;

      const solidityTrace = responseObject.solidityTrace;
      let stackTrace: SolidityStackTrace | undefined;
      if (solidityTrace !== null) {
        stackTrace = await this._rawTraceToSolidityStackTrace(solidityTrace);
      }

      if (stackTrace !== undefined) {
        error = encodeSolidityStackTrace(response.error.message, stackTrace);
        // Pass data and transaction hash from the original error
        (error as any).data = {
          data: response.error.data?.data ?? undefined,
          transactionHash: response.error.data?.transactionHash ?? undefined,
        };
      } else {
        if (response.error.code === InvalidArgumentsError.CODE) {
          error = new InvalidArgumentsError(response.error.message);
        } else {
          error = new ProviderError(
            response.error.message,
            response.error.code
          );
        }
        error.data = response.error.data;
      }

      // eslint-disable-next-line @nomicfoundation/hardhat-internal-rules/only-hardhat-error
      throw error;
    }

    if (args.method === "hardhat_reset") {
      this.emit(HARDHAT_NETWORK_RESET_EVENT);
    } else if (args.method === "evm_revert") {
      this.emit(HARDHAT_NETWORK_REVERT_SNAPSHOT_EVENT);
    }

    // Override EDR version string with Hardhat version string with EDR backend,
    // e.g. `HardhatNetwork/2.19.0/@nomicfoundation/edr/0.2.0-dev`
    if (args.method === "web3_clientVersion") {
      return clientVersion(response.result);
    } else if (
      args.method === "debug_traceTransaction" ||
      args.method === "debug_traceCall"
    ) {
      return edrRpcDebugTraceToHardhat(response.result);
    } else {
      return response.result;
    }
  }

  private _ethEventListener(event: SubscriptionEvent) {
    const subscription = `0x${event.filterId.toString(16)}`;
    const results = Array.isArray(event.result) ? event.result : [event.result];
    for (const result of results) {
      this._emitLegacySubscriptionEvent(subscription, result);
      this._emitEip1193SubscriptionEvent(subscription, result);
    }
  }

  private _emitLegacySubscriptionEvent(subscription: string, result: any) {
    this.emit("notification", {
      subscription,
      result,
    });
  }

  private _emitEip1193SubscriptionEvent(subscription: string, result: unknown) {
    const message: EthSubscription = {
      type: "eth_subscription",
      data: {
        subscription,
        result,
      },
    };

    this.emit("message", message);
  }

  private _addCompilationResultParams(
    params: any[]
  ): [string, CompilerInput, CompilerOutput] {
    return validateParams(
      params,
      t.string,
      rpcCompilerInput,
      rpcCompilerOutput
    );
  }

  private async _addCompilationResultAction(
    solcVersion: string,
    compilerInput: CompilerInput,
    compilerOutput: CompilerOutput
  ): Promise<boolean> {
    let bytecodes;
    try {
      bytecodes = createModelsAndDecodeBytecodes(
        solcVersion,
        compilerInput,
        compilerOutput
      );
    } catch (error) {
      console.warn(
        chalk.yellow(
          "The Hardhat Network tracing engine could not be updated. Run Hardhat with --verbose to learn more."
        )
      );

      log(
        "ContractsIdentifier failed to be updated. Please report this to help us improve Hardhat.\n",
        error
      );

      return false;
    }

    for (const bytecode of bytecodes) {
      this._vmTraceDecoder.addBytecode(bytecode);
    }

    return true;
  }

  private _getStackTraceFailuresCountParams(params: any[]): [] {
    return validateParams(params);
  }

  private _getStackTraceFailuresCountAction(): number {
    return this._failedStackTraces;
  }

  private async _rawTraceToSolidityStackTrace(
    rawTrace: RawTrace
  ): Promise<SolidityStackTrace | undefined> {
    const vmTracer = new VMTracer(this._common, false);

    const trace = rawTrace.trace();
    for (const traceItem of trace) {
      if ("pc" in traceItem) {
        await vmTracer.addStep(traceItem);
      } else if ("executionResult" in traceItem) {
        await vmTracer.addAfterMessage(traceItem.executionResult);
      } else {
        await vmTracer.addBeforeMessage(traceItem);
      }
    }

    let vmTrace = vmTracer.getLastTopLevelMessageTrace();
    const vmTracerError = vmTracer.getLastError();

    if (vmTrace !== undefined) {
      vmTrace = this._vmTraceDecoder.tryToDecodeMessageTrace(vmTrace);
    }

    try {
      if (vmTrace === undefined || vmTracerError !== undefined) {
        throw vmTracerError;
      }

      const solidityTracer = new SolidityTracer();
      return solidityTracer.getStackTrace(vmTrace);
    } catch (err) {
      this._failedStackTraces += 1;
      log(
        "Could not generate stack trace. Please report this to help us improve Hardhat.\n",
        err
      );
    }
  }
}

async function clientVersion(edrClientVersion: string): Promise<string> {
  const hardhatPackage = await getPackageJson();
  const edrVersion = edrClientVersion.split("/")[1];
  return `HardhatNetwork/${hardhatPackage.version}/@nomicfoundation/edr/${edrVersion}`;
}

export async function createHardhatNetworkProvider(
  hardhatNetworkProviderConfig: HardhatNetworkProviderConfig,
  loggerConfig: LoggerConfig,
  artifacts?: Artifacts
): Promise<EIP1193Provider> {
  return EdrProviderWrapper.create(
    hardhatNetworkProviderConfig,
    loggerConfig,
    {},
    await makeTracingConfig(artifacts)
  );
}

async function makeTracingConfig(
  artifacts: Artifacts | undefined
): Promise<TracingConfig | undefined> {
  if (artifacts !== undefined) {
    const buildInfos = [];

    const buildInfoFiles = await artifacts.getBuildInfoPaths();

    try {
      for (const buildInfoFile of buildInfoFiles) {
        const buildInfo = await fsExtra.readJson(buildInfoFile);
        if (semver.gte(buildInfo.solcVersion, FIRST_SOLC_VERSION_SUPPORTED)) {
          buildInfos.push(buildInfo);
        }
      }

      return {
        buildInfos,
      };
    } catch (error) {
      console.warn(
        chalk.yellow(
          "Stack traces engine could not be initialized. Run Hardhat with --verbose to learn more."
        )
      );

      log(
        "Solidity stack traces disabled: Failed to read solc's input and output files. Please report this to help us improve Hardhat.\n",
        error
      );
    }
  }
}<|MERGE_RESOLUTION|>--- conflicted
+++ resolved
@@ -1,12 +1,3 @@
-import type {
-  Provider as EdrProviderT,
-  ExecutionResult,
-  RawTrace,
-  Response,
-  SubscriptionEvent,
-  TracingMessage,
-  TracingStep,
-} from "@ignored/edr";
 import type {
   Artifacts,
   BoundExperimentalHardhatNetworkMessageTraceHook,
@@ -18,6 +9,16 @@
   RequestArguments,
 } from "../../../types";
 
+import {
+  EdrContext,
+  Provider as EdrProviderT,
+  ExecutionResult,
+  RawTrace,
+  Response,
+  SubscriptionEvent,
+  TracingMessage,
+  TracingStep,
+} from "@ignored/edr";
 import { Common } from "@nomicfoundation/ethereumjs-common";
 import chalk from "chalk";
 import debug from "debug";
@@ -71,17 +72,24 @@
   ethereumsjsHardforkToEdrSpecId,
 } from "./utils/convertToEdr";
 import { makeCommon } from "./utils/makeCommon";
-<<<<<<< HEAD
 import { LoggerConfig, printLine, replaceLastLine } from "./modules/logger";
-=======
-import { getGlobalEdrContext } from "./context/edr";
->>>>>>> f0f5ca6b
 
 const log = debug("hardhat:core:hardhat-network:provider");
 
 /* eslint-disable @nomicfoundation/hardhat-internal-rules/only-hardhat-error */
 
 export const DEFAULT_COINBASE = "0xc014ba5ec014ba5ec014ba5ec014ba5ec014ba5e";
+let _globalEdrContext: EdrContext | undefined;
+
+// Lazy initialize the global EDR context.
+export function getGlobalEdrContext(): EdrContext {
+  if (_globalEdrContext === undefined) {
+    // Only one is allowed to exist
+    _globalEdrContext = new EdrContext();
+  }
+
+  return _globalEdrContext;
+}
 
 interface HardhatNetworkProviderConfig {
   hardfork: string;
