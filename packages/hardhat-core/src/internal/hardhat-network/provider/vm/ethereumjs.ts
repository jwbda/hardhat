--- conflicted
+++ resolved
@@ -530,9 +530,8 @@
     }
   };
 
-<<<<<<< HEAD
-  private _afterMessageHandler = (result: EVMResult, next: any) => {
-    if (this._tracingCallbacks !== undefined) {
+  private _afterMessageHandler = async (result: EVMResult, next: any) => {
+    try {
       const gasUsed = result.execResult.executionGasUsed;
 
       let executionResult;
@@ -574,13 +573,6 @@
         const vmError = Exit.fromEthereumJSEvmError(
           result.execResult.exceptionError
         );
-=======
-  private _afterMessageHandler = async (result: EVMResult, next: any) => {
-    try {
-      const vmError = Exit.fromEthereumJSEvmError(
-        result.execResult.exceptionError
-      );
->>>>>>> 6b8bf9df
 
         executionResult = {
           reason: vmError.getRethnetExceptionalHalt(),
@@ -588,37 +580,12 @@
         };
       }
 
-<<<<<<< HEAD
-      return this._tracingCallbacks.afterMessage(
-        {
-          executionResult: {
-            result: executionResult,
-            trace: {
-              steps: [],
-              returnValue: result.execResult.returnValue,
-            },
-=======
       await this._vmTracer.addAfterMessage({
         executionResult: {
-          exitCode: rethnetExitCode,
-          output: {
-            address: result.createdAddress?.toBuffer(),
-            output: result.execResult.returnValue,
-          },
-          gasUsed: result.execResult.executionGasUsed,
-          gasRefunded: result.execResult.gasRefund ?? 0n,
-          logs:
-            result.execResult.logs?.map((log) => {
-              return {
-                address: log[0],
-                topics: log[1],
-                data: log[2],
-              };
-            }) ?? [],
+          result: executionResult,
           trace: {
             steps: [],
             returnValue: result.execResult.returnValue,
->>>>>>> 6b8bf9df
           },
         },
       });
