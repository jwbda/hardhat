export const ERROR_PREFIX = "HH";

export interface ErrorDescriptor {
  number: number;
  // Message can use templates. See applyErrorMessageTemplate
  message: string;
  // Title and description can be Markdown
  title: string;
  description: string;
  shouldBeReported: boolean;
}

export function getErrorCode(error: ErrorDescriptor): string {
  return `${ERROR_PREFIX}${error.number}`;
}

export const ERROR_RANGES: {
  [category in keyof typeof ERRORS]: {
    min: number;
    max: number;
    title: string;
  };
} = {
  GENERAL: { min: 1, max: 99, title: "General errors" },
  NETWORK: { min: 100, max: 199, title: "Network related errors" },
  TASK_DEFINITIONS: {
    min: 200,
    max: 299,
    title: "Task definition errors",
  },
  ARGUMENTS: { min: 300, max: 399, title: "Arguments related errors" },
  RESOLVER: {
    min: 400,
    max: 499,
    title: "Dependencies resolution errors",
  },
  SOLC: { min: 500, max: 599, title: "Solidity related errors" },
  BUILTIN_TASKS: { min: 600, max: 699, title: "Built-in tasks errors" },
  ARTIFACTS: { min: 700, max: 799, title: "Artifacts related errors" },
  PLUGINS: { min: 800, max: 899, title: "Plugin system errors" },
  INTERNAL: { min: 900, max: 999, title: "Internal Hardhat errors" },
  SOURCE_NAMES: { min: 1000, max: 1099, title: "Source name errors" },
  CONTRACT_NAMES: { min: 1100, max: 1199, title: "Contract name errors" },
};

export const ERRORS = {
  GENERAL: {
    NOT_INSIDE_PROJECT: {
      number: 1,
      message: "You are not inside a Hardhat project.",
      title: "You are not inside a Hardhat project",
      description: `You are trying to run Hardhat outside of a Hardhat project.

You can learn how to use Hardhat by reading the [Getting Started guide](/hardhat-runner/docs/getting-started).`,
      shouldBeReported: false,
    },
    INVALID_NODE_VERSION: {
      number: 2,
      message:
        "Hardhat doesn't support your Node.js version. It should be %requirement%.",
      title: "Unsupported Node.js",
      description: `Hardhat doesn't support your Node.js version.

Please upgrade your version of Node.js and try again.`,
      shouldBeReported: false,
    },
    UNSUPPORTED_OPERATION: {
      number: 3,
      message: "%operation% is not supported in Hardhat.",
      title: "Unsupported operation",
      description: `You are trying to perform an unsupported operation.

Unless you are creating a task or plugin, this is probably a bug.

Please [report it](https://github.com/nomiclabs/hardhat/issues/new) to help us improve Hardhat.`,
      shouldBeReported: true,
    },
    CONTEXT_ALREADY_CREATED: {
      number: 4,
      message: "HardhatContext is already created.",
      title: "Hardhat was already initialized",
      description: `Hardhat initialization was executed twice. This is a bug.

Please [report it](https://github.com/nomiclabs/hardhat/issues/new) to help us improve Hardhat.`,
      shouldBeReported: true,
    },
    CONTEXT_NOT_CREATED: {
      number: 5,
      message: "HardhatContext is not created.",
      title: "Hardhat wasn't initialized",
      description: `Hardhat initialization failed. This is a bug.

Please [report it](https://github.com/nomiclabs/hardhat/issues/new) to help us improve Hardhat.`,
      shouldBeReported: true,
    },
    CONTEXT_HRE_NOT_DEFINED: {
      number: 6,
      message:
        "Hardhat Runtime Environment is not defined in the HardhatContext.",
      title: "Hardhat Runtime Environment not created",
      description: `Hardhat initialization failed. This is a bug.

Please [report it](https://github.com/nomiclabs/hardhat/issues/new) to help us improve Hardhat.`,
      shouldBeReported: true,
    },
    CONTEXT_HRE_ALREADY_DEFINED: {
      number: 7,
      message:
        "Hardhat Runtime Environment is already defined in the HardhatContext",
      title: "Tried to create the Hardhat Runtime Environment twice",
      description: `The Hardhat initialization process was executed twice. This is a bug.

Please [report it](https://github.com/nomiclabs/hardhat/issues/new) to help us improve Hardhat.`,
      shouldBeReported: true,
    },
    INVALID_CONFIG: {
      number: 8,
      message: `There's one or more errors in your config file:

%errors%

To learn more about Hardhat's configuration, please go to https://hardhat.org/config/`,
      title: "Invalid Hardhat config",
      description: `You have one or more errors in your config file.

Check the error message for details, or go to the [documentation](https://hardhat.org/config/) to learn more.`,
      shouldBeReported: false,
    },
    LIB_IMPORTED_FROM_THE_CONFIG: {
      number: 9,
      message: `Error while loading Hardhat's configuration.

You probably tried to import the "hardhat" module from your config or a file imported from it.
This is not possible, as Hardhat can't be initialized while its config is being defined.

To learn more about how to access the Hardhat Runtime Environment from different contexts go to https://hardhat.org/hre`,
      title: "Failed to load config file",
      description: `There was an error while loading your config file.

The most common source of errors is trying to import the Hardhat Runtime Environment from your config or a file imported from it.
This is not possible, as Hardhat can't be initialized while its config is being defined.

You may also have accidentally imported \`hardhat\` instead of \`hardhat/config\`.

Please make sure your config file is correct.

To learn more about how to access the Hardhat Runtime Environment from different contexts go to https://hardhat.org/hre`,
      shouldBeReported: false,
    },
    USER_CONFIG_MODIFIED: {
      number: 10,
      message: `Error while loading Hardhat's configuration.
You or one of your plugins is trying to modify the userConfig.%path% value from a config extender`,
      title: "Attempted to modify the user's config",
      description: `An attempt to modify the user's config was made.

This is probably a bug in one of your plugins.

Please [report it](https://github.com/nomiclabs/hardhat/issues/new) to help us improve Hardhat.`,
      shouldBeReported: true,
    },
    ASSERTION_ERROR: {
      number: 11,
      message: "An internal invariant was violated: %message%",
      title: "Invariant violation",
      description: `An internal invariant was violated.
This is probably caused by a programming error in hardhat or in one of the used plugins.

Please [report it](https://github.com/nomiclabs/hardhat/issues/new) to help us improve Hardhat.`,
      shouldBeReported: true,
    },
    NON_LOCAL_INSTALLATION: {
      number: 12,
      message:
        "Trying to use a non-local installation of Hardhat, which is not supported.\nPlease install Hardhat locally using npm or Yarn, and try again.",
      title: "Hardhat is not installed or installed globally",
      description: `You tried to run Hardhat from a global installation or not installing it at all. This is not supported.

Please install Hardhat locally using npm or Yarn, and try again.`,
      shouldBeReported: false,
    },
    TS_NODE_NOT_INSTALLED: {
      number: 13,
      message: `Your Hardhat project uses typescript, but ts-node is not installed.

Please run: npm install --save-dev ts-node`,
      title: "ts-node not installed",
      description: `You are running a Hardhat project that uses typescript, but you haven't installed ts-node.

Please run this and try again: \`npm install --save-dev ts-node\``,
      shouldBeReported: false,
    },
    TYPESCRIPT_NOT_INSTALLED: {
      number: 14,
      message: `Your Hardhat project uses typescript, but it's not installed.

Please run: npm install --save-dev typescript`,
      title: "typescript not installed",
      description: `You are running a Hardhat project that uses typescript, but it's not installed.

Please run this and try again: \`npm install --save-dev typescript\``,
      shouldBeReported: false,
    },
    NOT_INSIDE_PROJECT_ON_WINDOWS: {
      number: 15,
      message: `You are not inside a project and Hardhat failed to initialize a new one.

If you were trying to create a new project, please try again using Windows Subsystem for Linux (WSL) or PowerShell.
`,
      title:
        "You are not inside a Hardhat project and Hardhat failed to initialize a new one",
      description: `You are trying to run Hardhat outside of a Hardhat project, and we couldn't initialize one.

If you were trying to create a new project, please try again using Windows Subsystem for Linux (WSL) or PowerShell.

You can learn how to use Hardhat by reading the [Getting Started guide](/hardhat-runner/docs/getting-started).`,
      shouldBeReported: false,
    },
    CONFLICTING_FILES: {
      number: 16,
      message: `The directory %dest% contains files that could conflict:

%conflicts%

Either try using a new directory, or remove the files listed above.`,
      title: "conflicting files during project creation",
      description: `You are trying to create a new hardhat project, but there are existing files that would be overwritten by the creation process.

Either try using a new directory name, or remove the conflicting files.`,
      shouldBeReported: false,
    },
    INVALID_BIG_NUMBER: {
      number: 17,
      message: "The input value cannot be normalized to a BigInt: %message%",
      title: "Invalid big number",
      description:
        "Hardhat attempted to convert the input value to a BigInt, but no known conversion method was applicable to the given value.",
      shouldBeReported: false,
    },
    CORRUPTED_LOCKFILE: {
      number: 18,
      message: `You installed Hardhat with a corrupted lockfile due to the NPM bug #4828.

Please delete your node_modules, package-lock.json, reinstall your project, and try again.`,
      title: "Corrupted lockfile",
      description: `Some versions of NPM are affected [by a bug](https://github.com/npm/cli/issues/4828) that leads to corrupt lockfiles being generated.

This bug can only affect you if you, or someone at your team, installed the project without a lockfile, but with an existing node_modules.

To avoid it, please delete both your node_modules and package-lock.json, and reinstall your project.

Note that you don't need to do this every time you install a new dependency, but please make sure to delete your node_modules every time you delete your package-lock.json.`,
      shouldBeReported: false,
    },
    ESM_PROJECT_WITHOUT_CJS_CONFIG: {
      number: 19,
      message: `Your project is an ESM project (you have "type": "module" set in your package.json) but your Hardhat config file uses the .js extension.

Rename the file to use the .cjs to fix this problem.`,
      title: "Hardhat config with .js extension in an ESM project",
      description:
        "Your project is an ESM project but your Hardhat config uses the .js extension. Hardhat config files cannot be an ES module. To fix this, rename your Hardhat config to use the .cjs extension.",
      shouldBeReported: false,
    },
    ESM_TYPESCRIPT_PROJECT_CREATION: {
      number: 20,
      message: `Your project is an ESM project (you have "type": "module" set in your package.json) and you are trying to initialize a TypeScript project. This is not supported yet.`,
      title: "Initializing a TypeScript sample project in an ESM project",
      description: `Your project is an ESM project (you have "type": "module" set in your package.json) and you are trying to initialize a TypeScript project. This is not supported yet.`,
      shouldBeReported: false,
    },
    UNINITIALIZED_PROVIDER: {
      number: 21,
      message:
        "You tried to access an uninitialized provider. To initialize the provider, make sure you first call `.init()` or any method that hits a node like request, send or sendAsync.",
      title: "Uninitialized provider",
      description: `You tried to access an uninitialized provider. This is most likely caused by using the internal wrapped provider directly before using it to send a request or initializing it.
To initialize the provider, make sure you first call \`.init()\` or any method that hits a node like request, send or sendAsync.`,
      shouldBeReported: true,
    },
    INVALID_READ_OF_DIRECTORY: {
      number: 22,
      message:
        "Invalid file path %absolutePath%. Attempting to read a directory instead of a file.",
      title: "Invalid read: a directory cannot be read",
      description: `An attempt was made to read a file, but a path to a directory was provided.

Please double check the file path.`,
      shouldBeReported: false,
    },
  },
  NETWORK: {
    CONFIG_NOT_FOUND: {
      number: 100,
      message: "Network %network% doesn't exist",
      title: "Selected network doesn't exist",
      description: `You are trying to run Hardhat with a nonexistent network.

Read the [documentation](https://hardhat.org/hardhat-runner/docs/config#networks-configuration) to learn how to define custom networks.`,
      shouldBeReported: false,
    },
    INVALID_GLOBAL_CHAIN_ID: {
      number: 101,
      message:
        "Hardhat was set to use chain id %configChainId%, but connected to a chain with id %connectionChainId%.",
      title: "Connected to the wrong network",
      description: `Your config specifies a chain id for the network you are trying to use, but Hardhat detected a different chain id.

Please make sure you are setting your config correctly.`,
      shouldBeReported: false,
    },
    ETHSIGN_MISSING_DATA_PARAM: {
      number: 102,
      message: 'Missing "data" param when calling eth_sign.',
      title: "Missing `data` param when calling eth_sign.",
      description: `You called \`eth_sign\` with incorrect parameters.

Please check that you are sending a \`data\` parameter.`,
      shouldBeReported: false,
    },
    NOT_LOCAL_ACCOUNT: {
      number: 103,
      message:
        "Account %account% is not managed by the node you are connected to.",
      title: "Unrecognized account",
      description: `You are trying to send a transaction or sign some data with an
account not managed by your Ethereum node nor Hardhat.

Please double check your accounts and the \`from\` parameter in your RPC calls.`,
      shouldBeReported: false,
    },
    MISSING_TX_PARAM_TO_SIGN_LOCALLY: {
      number: 104,
      message: "Missing param %param% from a tx being signed locally.",
      title: "Missing transaction parameter",
      description: `You are trying to send a transaction with a locally managed
account, and some parameters are missing.

Please double check your transactions' parameters.`,
      shouldBeReported: false,
    },
    NO_REMOTE_ACCOUNT_AVAILABLE: {
      number: 105,
      message:
        "No local account was set and there are accounts in the remote node.",
      title: "No remote accounts available",
      description: `No local account was set and there are accounts in the remote node.

Please make sure that your Ethereum node has unlocked accounts.`,
      shouldBeReported: false,
    },
    INVALID_HD_PATH: {
      number: 106,
      message:
        "HD path %path% is invalid. Read about BIP32 to know about the valid forms.",
      title: "Invalid HD path",
      description: `An invalid HD/BIP32 derivation path was provided in your config.

Read the [documentation](https://hardhat.org/hardhat-runner/docs/config#hd-wallet-config) to learn how to define HD accounts correctly.`,
      shouldBeReported: false,
    },
    INVALID_RPC_QUANTITY_VALUE: {
      number: 107,
      message:
        "Received invalid value `%value%` from/to the node's JSON-RPC, but a Quantity was expected.",
      title: "Invalid JSON-RPC value",
      description: `One of your transactions sent or received an invalid JSON-RPC QUANTITY value.

Please double check your calls' parameters and keep your Ethereum node up to date.`,
      shouldBeReported: false,
    },
    NODE_IS_NOT_RUNNING: {
      number: 108,
      message: `Cannot connect to the network %network%.
Please make sure your node is running, and check your internet connection and networks config`,
      title: "Cannot connect to the network",
      description: `Cannot connect to the network.

Please make sure your node is running, and check your internet connection and networks config.`,
      shouldBeReported: false,
    },
    NETWORK_TIMEOUT: {
      number: 109,
      message: `Network connection timed out.
Please check your internet connection and networks config`,
      title: "Network timeout",
      description: `One of your JSON-RPC requests timed out.

Please make sure your node is running, and check your internet connection and networks config.`,
      shouldBeReported: false,
    },
    INVALID_JSON_RESPONSE: {
      number: 110,
      message: "Invalid JSON-RPC response received: %response%",
      title: "Invalid JSON-RPC response",
      description: `One of your JSON-RPC requests received an invalid response.

Please make sure your node is running, and check your internet connection and networks config.`,
      shouldBeReported: false,
    },
    CANT_DERIVE_KEY: {
      number: 111,
      message:
        "Cannot derive key %path% from mnemonic '%mnemonic%.\nTry using another mnemonic or deriving fewer keys.",
      title: "Could not derive an HD key",
      description: `One of your HD keys could not be derived.

Try using another mnemonic or deriving less keys.`,
      shouldBeReported: false,
    },
    INVALID_RPC_DATA_VALUE: {
      number: 112,
      message:
        "Received invalid value `%value%` from/to the node's JSON-RPC, but a Data was expected.",
      title: "Invalid JSON-RPC value",
      description: `One of your calls sent or received an invalid JSON-RPC DATA value.

Please double check your calls' parameters and keep your Ethereum node up to date.`,
      shouldBeReported: false,
    },
    ETHSIGN_TYPED_DATA_V4_INVALID_DATA_PARAM: {
      number: 113,
      message: 'Invalid "data" param when calling eth_signTypedData_v4.',
      title: "Invalid `data` param when calling eth_signTypedData_v4.",
      description: `You called \`eth_signTypedData_v4\` with incorrect parameters.
Please check that you are sending a \`data\` parameter with a JSON string or object conforming to EIP712 TypedData schema.`,
      shouldBeReported: false,
    },
    INCOMPATIBLE_FEE_PRICE_FIELDS: {
      number: 114,
      message:
        "An incompatible transaction with gasPrice and EIP-1559 fee price fields.",
      title: "Incompatible fee price parameters",
      description: `You are trying to send a transaction with a locally managed
account, and its parameters are incompatible. You sent both gasPrice, and maxFeePerGas or maxPriorityFeePerGas.

Please double check your transactions' parameters.`,
      shouldBeReported: false,
    },
    MISSING_FEE_PRICE_FIELDS: {
      number: 115,
      message:
        "Tried to sign a transaction locally, but gasPrice, maxFeePerGas, and maxPriorityFeePerGas were missing.",
      title: "Missing fee price parameters",
      description: `You are trying to send a transaction with a locally managed account, and no fee price parameters were provided. You need to send gasPrice, or maxFeePerGas and maxPriorityFeePerGas.

Please double check your transactions' parameters.`,
      shouldBeReported: false,
    },
    PERSONALSIGN_MISSING_ADDRESS_PARAM: {
      number: 116,
      message: 'Missing "address" param when calling personal_sign.',
      title: "Missing `address` param when calling personal_sign.",
      description: `You called \`personal_sign\` with incorrect parameters.

Please check that you are sending an \`address\` parameter.`,
      shouldBeReported: false,
    },
  },
  TASK_DEFINITIONS: {
    PARAM_AFTER_VARIADIC: {
      number: 200,
      message:
        "Could not set positional param %paramName% for task %taskName% because there is already a variadic positional param and it has to be the last positional one.",
      title: "Could not add positional param",
      description: `Could add a positional param to your task because
there is already a variadic positional param and it has to be the last
positional one.

Please double check your task definitions.`,
      shouldBeReported: false,
    },
    PARAM_ALREADY_DEFINED: {
      number: 201,
      message:
        "Could not set param %paramName% for task %taskName% because its name is already used.",
      title: "Repeated param name",
      description: `Could not add a param to your task because its name is already used.

Please double check your task definitions.`,
      shouldBeReported: false,
    },
    PARAM_CLASHES_WITH_HARDHAT_PARAM: {
      number: 202,
      message:
        "Could not set param %paramName% for task %taskName% because its name is used as a param for Hardhat.",
      title: "Hardhat and task param names clash",
      description: `Could not add a param to your task because its name is used as a param for Hardhat.

Please double check your task definitions.`,
      shouldBeReported: false,
    },
    MANDATORY_PARAM_AFTER_OPTIONAL: {
      number: 203,
      message:
        "Could not set param %paramName% for task %taskName% because it is mandatory and it was added after an optional positional param.",
      title: "Optional param followed by a required one",
      description: `Could not add param to your task because it is required and it was added after an optional positional param.

Please double check your task definitions.`,
      shouldBeReported: false,
    },
    ACTION_NOT_SET: {
      number: 204,
      message: "No action set for task %taskName%.",
      title: "Tried to run task without an action",
      description: `A task was run, but it has no action set.

Please double check your task definitions.`,
      shouldBeReported: false,
    },
    RUNSUPER_NOT_AVAILABLE: {
      number: 205,
      message:
        "Tried to call runSuper from a non-overridden definition of task %taskName%",
      title: "`runSuper` not available",
      description: `You tried to call \`runSuper\` from a non-overridden task.

Please use \`runSuper.isDefined\` to make sure that you can call it.`,
      shouldBeReported: false,
    },
    DEFAULT_VALUE_WRONG_TYPE: {
      number: 206,
      message:
        "Default value for param %paramName% of task %taskName% doesn't match the default one, try specifying it.",
      title: "Default value has incorrect type",
      description: `One of your tasks has a parameter whose default value doesn't match the expected type.

Please double check your task definitions.`,
      shouldBeReported: false,
    },
    DEFAULT_IN_MANDATORY_PARAM: {
      number: 207,
      message:
        "Default value for param %paramName% of task %taskName% shouldn't be set.",
      title: "Required parameter has a default value",
      description: `One of your tasks has a required parameter with a default value.

Please double check your task definitions.`,
      shouldBeReported: false,
    },
    INVALID_PARAM_NAME_CASING: {
      number: 208,
      message:
        "Invalid param name %paramName% in task %taskName%. Param names must be camelCase.",
      title: "Invalid casing in parameter name",
      description: `Your parameter names must use camelCase.

Please double check your task definitions.`,
      shouldBeReported: false,
    },
    OVERRIDE_NO_MANDATORY_PARAMS: {
      number: 209,
      message:
        "Redefinition of task %taskName% failed. Unsupported operation adding mandatory (non optional) param definitions in an overridden task.",
      title: "Attempted to add mandatory params to an overridden task",
      description: `You can't add mandatory (non optional) param definitions in an overridden task.
The only supported param additions for overridden tasks are flags
and optional params.

Please double check your task definitions.`,
      shouldBeReported: false,
    },
    OVERRIDE_NO_POSITIONAL_PARAMS: {
      number: 210,
      message:
        "Redefinition of task %taskName% failed. Unsupported operation adding positional param definitions in an overridden task.",
      title: "Attempted to add positional params to an overridden task",
      description: `You can't add positional param definitions in an overridden task.
The only supported param additions for overridden tasks are flags
and optional params.

Please double check your task definitions.`,
      shouldBeReported: false,
    },
    OVERRIDE_NO_VARIADIC_PARAMS: {
      number: 211,
      message:
        "Redefinition of task %taskName% failed. Unsupported operation adding variadic param definitions in an overridden task.",
      title: "Attempted to add variadic params to an overridden task",
      description: `You can't add variadic param definitions in an overridden task.
The only supported param additions for overridden tasks are flags
and optional params.

Please double check your task definitions.`,
      shouldBeReported: false,
    },
    CLI_ARGUMENT_TYPE_REQUIRED: {
      number: 212,
      title: "Invalid argument type",
      message:
        "Task %task% is not a subtask but one of its arguments uses the type %type%, which is not parseable.",
      description: `Tasks that can be invoked from the command line require CLIArgumentType types for their arguments.

What makes these types special is that they can be represented as strings, so you can write them down in the terminal.`,
      shouldBeReported: false,
    },
<<<<<<< HEAD
    OVERRIDE_TASK_SCOPE: {
      number: 213,
      message:
        "Reassigning task %taskName% scope failed. Unsupported operation setting scope in an overridden task.",
      title: "Attempted to add mandatory params to an overridden task",
      description: `You can't set scope in an overridden task.
Please double check your task definitions.`,
      shouldBeReported: false,
    },
    TASK_SCOPE_CLASH: {
      number: 214,
      message:
        "A clash was found while creating task %taskName% with scope %scopeName% since a task with %taskName% exists already.",
      title: "Attempted to create a new scope with name already used by a task",
      description: `You can't create a scope if a task with the name already exists.
Please double check your task definitions.`,
      shouldBeReported: false,
    },
    SCOPE_TASK_CLASH: {
      number: 215,
      message:
        "A clash was found while creating task %taskName% with no scope, since a scope with same name exists already.",
      title: "Attempted to create a new task with name already used by a scope",
      description: `You can't create a task with no scope, if a scope with the name already exists.
Please double check your task definitions. You can add a scope to your task.`,
      shouldBeReported: false,
=======
    DEPRECATED_TRANSFORM_IMPORT_TASK: {
      number: 213,
      title: "Use of deprecated remapping task",
      message:
        "Task TASK_COMPILE_TRANSFORM_IMPORT_NAME is deprecated. Please update your @nomicfoundation/hardhat-foundry plugin version.",
      description: `This task has been deprecated in favor of a new approach.`,
      shouldBeReported: true,
>>>>>>> d3278835
    },
  },
  ARGUMENTS: {
    INVALID_ENV_VAR_VALUE: {
      number: 300,
      message: "Invalid environment variable %varName%'s value: %value%",
      title: "Invalid environment variable value",
      description: `You are setting one of Hardhat's arguments using an environment variable, but it has an incorrect value.

Please double check your environment variables.`,
      shouldBeReported: false,
    },
    INVALID_VALUE_FOR_TYPE: {
      number: 301,
      message: "Invalid value %value% for argument %name% of type %type%",
      title: "Invalid argument type",
      description: `One of your Hardhat or task arguments has an invalid type.

Please double check your arguments.`,
      shouldBeReported: false,
    },
    INVALID_INPUT_FILE: {
      number: 302,
      message:
        "Invalid argument %name%: File %value% doesn't exist or is not a readable file.",
      title: "Invalid file argument",
      description: `One of your tasks expected a file as an argument, but you provided a
nonexistent or non-readable file.

Please double check your arguments.`,
      shouldBeReported: false,
    },
    UNRECOGNIZED_TASK: {
      number: 303,
      message: "Unrecognized task %task%",
      title: "Unrecognized task",
      description: `Tried to run a nonexistent task.

Please double check the name of the task you are trying to run.`,
      shouldBeReported: false,
    },
    UNRECOGNIZED_COMMAND_LINE_ARG: {
      number: 304,
      message:
        "Unrecognised command line argument %argument%.\nNote that task arguments must come after the task name.",
      title: "Unrecognized command line argument",
      description: `Hardhat couldn't recognize one of your command line arguments.

This may be because you are writing it before the task name. It should come after it.

Please double check how you invoked Hardhat.`,
      shouldBeReported: false,
    },
    UNRECOGNIZED_PARAM_NAME: {
      number: 305,
      message: "Unrecognized param %param%",
      title: "Unrecognized param",
      description: `Hardhat couldn't recognize one of your tasks' parameters.

Please double check how you invoked Hardhat or ran your task.`,
      shouldBeReported: false,
    },
    MISSING_TASK_ARGUMENT: {
      number: 306,
      message:
        "The '%param%' parameter of task '%task%' expects a value, but none was passed.",
      title: "Missing task argument",
      description: `You tried to run a task, but one of its required arguments was missing.

Please double check how you invoked Hardhat or ran your task.`,
      shouldBeReported: false,
    },
    MISSING_POSITIONAL_ARG: {
      number: 307,
      message: "Missing positional argument %param%",
      title: "Missing task positional argument",
      description: `You tried to run a task, but one of its required arguments was missing.

Please double check how you invoked Hardhat or ran your task.`,
      shouldBeReported: false,
    },
    UNRECOGNIZED_POSITIONAL_ARG: {
      number: 308,
      message: "Unrecognized positional argument %argument%",
      title: "Unrecognized task positional argument",
      description: `You tried to run a task with more positional arguments than expected.

Please double check how you invoked Hardhat or ran your task.`,
      shouldBeReported: false,
    },
    REPEATED_PARAM: {
      number: 309,
      message: "Repeated parameter %param%",
      title: "Repeated task parameter",
      description: `You tried to run a task with a repeated parameter.

Please double check how you invoked Hardhat or ran your task.`,
      shouldBeReported: false,
    },
    PARAM_NAME_INVALID_CASING: {
      number: 310,
      message: "Invalid param %param%. Command line params must be lowercase.",
      title: "Invalid casing in command line parameter",
      description: `You tried to run hardhat with a parameter with invalid casing. They must be lowercase.

Please double check how you invoked Hardhat.`,
      shouldBeReported: false,
    },
    INVALID_JSON_ARGUMENT: {
      number: 311,
      message: "Error parsing JSON value for argument %param%: %error%",
      title: "Invalid JSON parameter",
      description: `You tried to run a task with an invalid JSON parameter.

Please double check how you invoked Hardhat or ran your task.`,
      shouldBeReported: false,
    },
    RUNNING_SUBTASK_FROM_CLI: {
      number: 312,
      title: "Subtask run from the command line",
      message: "Trying to run the %name% subtask from the CLI",
      description: `You tried to run a subtask from the command line.

This is not supported. Please run the help task to see the available options.`,
      shouldBeReported: false,
    },
    TYPECHECK_USED_IN_JAVASCRIPT_PROJECT: {
      number: 313,
      title: "The --typecheck flag was used in a javascript project",
      message:
        "Trying to use the --typecheck flag, but the project is not in typescript",
      description: `You tried to run Hardhat with the \`--typecheck\` flag in a javascript project.

This flag can only be used in typescript projects.`,
      shouldBeReported: false,
    },
    UNRECOGNIZED_SCOPE: {
      number: 314,
      message: "Unrecognized scope %scope%",
      title: "Unrecognized scope",
      description: `Tried to use a nonexistent scope.

Please double check the name of the scope you are trying to use.`,
      shouldBeReported: false,
    },
    UNRECOGNIZED_SCOPED_TASK: {
      number: 315,
      message: "Unrecognized task %task% under scope %scope%",
      title: "Unrecognized scoped task",
      description: `Tried to run a nonexistent scoped task.

Please double check the name of the task you are trying to run.`,
      shouldBeReported: false,
    },
  },
  RESOLVER: {
    FILE_NOT_FOUND: {
      number: 400,
      message: "File %file% doesn't exist.",
      title: "Solidity file not found",
      description: `Tried to resolve a nonexistent Solidity file as an entry-point.`,
      shouldBeReported: false,
    },
    LIBRARY_NOT_INSTALLED: {
      number: 401,
      message: "Library %library% is not installed.",
      title: "Solidity library not installed",
      description: `One of your Solidity sources imports a library that is not installed.

Please double check your imports or install the missing dependency.`,
      shouldBeReported: false,
    },
    LIBRARY_FILE_NOT_FOUND: {
      number: 402,
      message: "File %file% doesn't exist.",
      title: "Missing library file",
      description: `One of your libraries' files was imported but doesn't exist.

Please double check your imports or update your libraries.`,
      shouldBeReported: false,
    },
    ILLEGAL_IMPORT: {
      number: 403,
      message: "Illegal import %imported% from %from%",
      title: "Illegal Solidity import",
      description: `One of your libraries tried to use a relative import to import a file outside of its scope.

This is disabled for security reasons.`,
      shouldBeReported: false,
    },
    IMPORTED_FILE_NOT_FOUND: {
      number: 404,
      message: "File %imported%, imported from %from%, not found.",
      title: "Imported file not found",
      description: `One of your source files imported a nonexistent file.

Please double check your imports.`,
      shouldBeReported: false,
    },
    INVALID_IMPORT_BACKSLASH: {
      number: 405,
      message:
        "Invalid import %imported% from %from%. Imports must use / instead of \\, even in Windows",
      title: "Invalid import: use / instead of \\",
      description: `A Solidity file is trying to import another file via relative path and is using backslashes (\\\\) instead of slashes (/).

You must always use slashes (/) in Solidity imports.`,
      shouldBeReported: false,
    },
    INVALID_IMPORT_PROTOCOL: {
      number: 406,
      message:
        "Invalid import %imported% from %from%. Hardhat doesn't support imports via %protocol%.",
      title: "Invalid import: trying to use an unsupported protocol",
      description: `A Solidity file is trying to import a file using an unsupported protocol, like http.

You can only import files that are available locally or installed through npm.`,
      shouldBeReported: false,
    },
    INVALID_IMPORT_ABSOLUTE_PATH: {
      number: 407,
      message:
        "Invalid import %imported% from %from%. Hardhat doesn't support imports with absolute paths.",
      title: "Invalid import: absolute paths unsupported",
      description: `A Solidity file is trying to import a file using its absolute path.

This is not supported, as it would lead to hard-to-reproduce compilations.`,
      shouldBeReported: false,
    },
    INVALID_IMPORT_OUTSIDE_OF_PROJECT: {
      number: 408,
      message:
        "Invalid import %imported% from %from%. The file being imported is outside of the project",
      title: "Invalid import: file outside of the project",
      description: `A Solidity file is trying to import a file that is outside of the project.

This is not supported by Hardhat.`,
      shouldBeReported: false,
    },
    INVALID_IMPORT_WRONG_CASING: {
      number: 409,
      message:
        "Trying to import %imported% from %from%, but it has an incorrect casing.",
      title: "Invalid import: wrong file casing",
      description: `A Solidity file is trying to import a file but its source name casing was wrong.

Hardhat's compiler is case sensitive to ensure projects are portable across different operating systems.`,
      shouldBeReported: false,
    },
    WRONG_SOURCE_NAME_CASING: {
      number: 410,
      message:
        "Trying to resolve the file %incorrect% but its correct case-sensitive name is %correct%",
      title: "Incorrect source name casing",
      description: `You tried to resolve a Solidity file with an incorrect casing.

Hardhat's compiler is case sensitive to ensure projects are portable across different operating systems.`,
      shouldBeReported: false,
    },
    IMPORTED_LIBRARY_NOT_INSTALLED: {
      number: 411,
      message:
        "The library %library%, imported from %from%, is not installed. Try installing it using npm.",
      title: "Invalid import: library not installed",
      description: `A Solidity file is trying to import another which belongs to a library that is not installed.

Try installing the library using npm.`,
      shouldBeReported: false,
    },
    INCLUDES_OWN_PACKAGE_NAME: {
      number: 412,
      message:
        "Invalid import %imported% from %from%. Trying to import file using the own package's name.",
      title: "Invalid import: includes own package's name",
      description: `A Solidity file is trying to import another using its own package name. This is most likely caused by an existing symlink for the package in your node_modules.

Use a relative import instead of referencing the package's name.`,
      shouldBeReported: false,
    },
    IMPORTED_MAPPED_FILE_NOT_FOUND: {
      number: 413,
      message:
        "File %importName% => %imported%, imported from %from%, not found.",
      title: "Imported mapped file not found",
      description: `One of your source files imported a nonexistent or not installed file.

Please double check your imports and installed libraries.`,
      shouldBeReported: false,
    },
    INVALID_IMPORT_OF_DIRECTORY: {
      number: 414,
      message:
        "Invalid import %imported% from %from%. Attempting to import a directory. Directories cannot be imported.",
      title: "Invalid import: a directory cannot be imported",
      description: `A Solidity file is attempting to import a directory, which is not possible.

Please double check your imports.`,
      shouldBeReported: false,
    },
    AMBIGUOUS_SOURCE_NAMES: {
      number: 415,
      message:
        "Two different source names (%sourcenames%) resolve to the same file (%file%).",
      title: "Ambiguous source names",
      description: `Two different source names map to the same file.

This is probably caused by multiple remappings pointing to the same source file.`,
      shouldBeReported: false,
    },
  },
  SOLC: {
    INVALID_VERSION: {
      number: 500,
      message: `Solidity version %version% is invalid or hasn't been released yet.

If you are certain it has been released, run "npx hardhat clean --global" and try again`,
      title: "Invalid or unreleased `solc` version",
      description: `The Solidity version in your config is invalid or hasn't been released yet.

If you are certain it has been released, run \`npx hardhat clean --global\` and try again.`,
      shouldBeReported: false,
    },
    DOWNLOAD_FAILED: {
      number: 501,
      message:
        "Couldn't download compiler version %remoteVersion%. Please check your internet connection and try again.",
      title: "`solc` download failed",
      description: `Couldn't download \`solc\`.

Please check your internet connection and try again.`,
      shouldBeReported: false,
    },
    VERSION_LIST_DOWNLOAD_FAILED: {
      number: 502,
      message:
        "Couldn't download compiler version list. Please check your internet connection and try again.",
      title: "Couldn't obtain `solc` version list",
      description: `Couldn't download \`solc\`'s version list.

Please check your internet connection and try again.`,
      shouldBeReported: false,
    },
    INVALID_DOWNLOAD: {
      number: 503,
      message: `Couldn't download compiler version %remoteVersion%: Checksum verification failed.

Please check your internet connection and try again.

If this error persists, run "npx hardhat clean --global".`,
      title: "Downloaded `solc` checksum verification failed",
      description: `Hardhat downloaded a version of the Solidity compiler, and its checksum verification failed.

Please check your internet connection and try again.

If this error persists, run \`npx hardhat clean --global\`.`,
      shouldBeReported: false,
    },
    CANT_GET_COMPILER: {
      number: 504,
      message: "The solc compiler couldn't be obtained for version %version%",
      title: "The solc compiler couldn't be obtained",
      description: `Hardhat couldn't obtain a valid solc compiler.

Please [report it](https://github.com/nomiclabs/hardhat/issues/new) to help us improve Hardhat.`,
      shouldBeReported: true,
    },
    CANT_RUN_NATIVE_COMPILER: {
      number: 505,
      message: `A native version of solc failed to run.

If you are running MacOS, try installing Apple Rosetta.

If this error persists, run "npx hardhat clean --global".`,
      title: "Failed to run native solc",
      description: `Hardhat successfully downloaded a native version of solc but it doesn't run.

If you are running MacOS, try installing Apple Rosetta.

If this error persists, run "npx hardhat clean --global".`,
      shouldBeReported: false,
    },
  },
  BUILTIN_TASKS: {
    COMPILE_FAILURE: {
      number: 600,
      message: "Compilation failed",
      title: "Compilation failed",
      description: `Your smart contracts failed to compile.

Please check Hardhat's output for more details.`,
      shouldBeReported: false,
    },
    RUN_FILE_NOT_FOUND: {
      number: 601,
      message: "Script %script% doesn't exist.",
      title: "Script doesn't exist",
      description: `Tried to use \`hardhat run\` to execute a nonexistent script.

Please double check your script's path.`,
      shouldBeReported: false,
    },
    RUN_SCRIPT_ERROR: {
      number: 602,
      message: "Error running script {%script%}: %error%",
      title: "Error running script",
      description: `Running a script resulted in an error.

Please check Hardhat's output for more details.`,
      shouldBeReported: false,
    },
    FLATTEN_CYCLE: {
      number: 603,
      message: "Hardhat flatten doesn't support cyclic dependencies.",
      title: "Flatten detected cyclic dependencies",
      description: `Hardhat flatten doesn't support cyclic dependencies.

We recommend not using this kind of dependency.`,
      shouldBeReported: false,
    },
    JSONRPC_SERVER_ERROR: {
      number: 604,
      message: "Error running JSON-RPC server: %error%",
      title: "Error running JSON-RPC server",
      description: `There was an error while starting the JSON-RPC HTTP server.`,
      shouldBeReported: false,
    },
    JSONRPC_UNSUPPORTED_NETWORK: {
      number: 605,
      message:
        "Unsupported network for JSON-RPC server. Only hardhat is currently supported.",
      title: "Unsupported network for JSON-RPC server.",
      description: `JSON-RPC server can only be started when running the Hardhat Network.

To start the JSON-RPC server, retry the command without the --network parameter.`,
      shouldBeReported: false,
    },
    COMPILATION_JOBS_CREATION_FAILURE: {
      number: 606,
      message: `The project cannot be compiled, see reasons below.

%reasons%`,
      title: "The project cannot be compiled",
      description: `The project cannot be compiled with the current settings.`,
      shouldBeReported: false,
    },
    NODE_FORK_BLOCK_NUMBER_WITHOUT_URL: {
      number: 607,
      message: `You specified a fork block number but not an URL.`,
      title: "Missing fork URL",
      description: `You passed a block number to fork from, but not a URL. Hardhat cannot fork
if the URL of the JSON-RPC wasn't set.`,
      shouldBeReported: false,
    },
    COMPILE_TASK_UNSUPPORTED_SOLC_VERSION: {
      number: 608,
      message: `Version %version% is not supported by Hardhat.

The first supported version is %firstSupportedVersion%`,
      title: "Unsupported solc version",
      description: `This version of solidity is not supported by Hardhat.
Please use a newer, supported version.`,
      shouldBeReported: true,
    },
    TEST_TASK_ESM_TESTS_RUN_TWICE: {
      number: 609,
      message: `Your project uses ESM and you've programmatically run your tests twice. This is not supported yet.`,
      title: "Running tests twice in an ESM project",
      description:
        'You have run your tests twice programmatically and your project is an ESM project (you have `"type": "module"` in your `package.json`, or some of your files have the `.mjs` extension). This is not supported by Mocha yet.',
      shouldBeReported: true,
    },
  },
  ARTIFACTS: {
    NOT_FOUND: {
      number: 700,
      message: 'Artifact for contract "%contractName%" not found. %suggestion%',
      title: "Artifact not found",
      description: `Tried to import a nonexistent artifact.

Please double check that your contracts have been compiled and double check your artifact's name.`,
      shouldBeReported: false,
    },
    MULTIPLE_FOUND: {
      number: 701,
      message: `There are multiple artifacts for contract "%contractName%", please use a fully qualified name.

Please replace %contractName% for one of these options wherever you are trying to read its artifact:

%candidates%
`,
      title: "Multiple artifacts found",
      description: `There are multiple artifacts that match the given contract name, and Hardhat doesn't know which one to use.

Please use the fully qualified name of the contract to disambiguate it.`,
      shouldBeReported: false,
    },
    WRONG_CASING: {
      number: 702,
      message:
        "Invalid artifact path %incorrect%, its correct case-sensitive path is %correct%",
      title: "Incorrect artifact path casing",
      description: `You tried to get an artifact file with an incorrect casing.

Hardhat's artifact resolution is case sensitive to ensure projects are portable across different operating systems.`,
      shouldBeReported: true,
    },
  },
  PLUGINS: {
    BUIDLER_PLUGIN: {
      number: 800,
      message: `You are using %plugin%, which is a Buidler plugin. Use the equivalent
Hardhat plugin instead.`,
      title: "Using a buidler plugin",
      description: `You are trying to use a Buidler plugin in Hardhat. This is not supported.

Please use the equivalent Hardhat plugin instead.`,
      shouldBeReported: false,
    },
    MISSING_DEPENDENCIES: {
      number: 801,
      message: `Plugin %plugin% requires the following dependencies to be installed: %missingDependencies%.
Please run: npm install --save-dev %missingDependenciesVersions%`,
      title: "Plugin dependencies not installed",
      description: `You are trying to use a plugin with unmet dependencies.

Please follow Hardhat's instructions to resolve this.`,
      shouldBeReported: false,
    },
  },
  INTERNAL: {
    TEMPLATE_INVALID_VARIABLE_NAME: {
      number: 900,
      message:
        "Variable names can only include ascii letters and numbers, and start with a letter, but got %variable%",
      title: "Invalid error message template",
      description: `An error message template contains an invalid variable name. This is a bug.

Please [report it](https://github.com/nomiclabs/hardhat/issues/new) to help us improve Hardhat.`,
      shouldBeReported: true,
    },
    TEMPLATE_VALUE_CONTAINS_VARIABLE_TAG: {
      number: 901,
      message:
        "Template values can't include variable tags, but %variable%'s value includes one",
      title: "Invalid error message replacement",
      description: `Tried to replace an error message variable with a value that contains another variable name. This is a bug.

Please [report it](https://github.com/nomiclabs/hardhat/issues/new) to help us improve Hardhat.`,
      shouldBeReported: true,
    },
    TEMPLATE_VARIABLE_TAG_MISSING: {
      number: 902,
      message: "Variable %variable%'s tag not present in the template",
      title: "Missing replacement value from error message template",
      description: `An error message template is missing a replacement value. This is a bug.

Please [report it](https://github.com/nomiclabs/hardhat/issues/new) to help us improve Hardhat.`,
      shouldBeReported: true,
    },
    WRONG_ARTIFACT_PATH: {
      number: 903,
      message:
        "The inferred artifact path for contract %contractName% is %artifactPath%, but this file doesn't exist",
      title: "Inferred artifact path doesn't exist",
      description: `The inferred artifact path doesn't exist.

Please [report it](https://github.com/nomiclabs/hardhat/issues/new) to help us improve Hardhat.`,
      shouldBeReported: true,
    },
  },
  SOURCE_NAMES: {
    INVALID_SOURCE_NAME_ABSOLUTE_PATH: {
      number: 1000,
      message:
        "Invalid source name %name%. Expected source name but found an absolute path.",
      title: "Invalid source name: absolute path",
      description: `A Solidity source name was expected, but an absolute path was given.

If you aren't overriding compilation-related tasks, please report this as a bug.`,
      shouldBeReported: true,
    },
    INVALID_SOURCE_NAME_RELATIVE_PATH: {
      number: 1001,
      message:
        "Invalid source name %name%. Expected source name but found a relative path.",
      title: "Invalid source name: relative path",
      description: `A Solidity source name was expected, but a relative path was given.

If you aren't overriding compilation-related tasks, please report this as a bug.`,
      shouldBeReported: true,
    },
    INVALID_SOURCE_NAME_BACKSLASHES: {
      number: 1002,
      message:
        "Invalid source %name%. The source name uses backslashes (\\) instead of slashes (/).",
      title: "Invalid source name: backslashes",
      description: `A Solidity source name was invalid because it uses backslashes (\\\\) instead of slashes (/).

If you aren't overriding compilation-related tasks, please report this as a bug.`,
      shouldBeReported: true,
    },
    INVALID_SOURCE_NOT_NORMALIZED: {
      number: 1003,
      message: "Invalid source name %name%. Source names must be normalized",
      title: "Invalid source name: not normalized",
      description: `A Solidity source name was invalid because it wasn't normalized. It probably contains some "." or "..".

If you aren't overriding compilation-related tasks, please report this as a bug.`,
      shouldBeReported: true,
    },
    WRONG_CASING: {
      number: 1004,
      message:
        "Invalid source map %incorrect%, its correct case-sensitive source name is %correct%",
      title: "Incorrect source name casing",
      description: `You tried to resolve a Solidity file with an incorrect casing.

Hardhat's compiler is case sensitive to ensure projects are portable across different operating systems.`,
      shouldBeReported: true,
    },
    FILE_NOT_FOUND: {
      number: 1005,
      message: "Solidity source file %name% not found",
      title: "Solidity source file not found",
      description: `A source name should correspond to an existing Solidity file but it doesn't.

Hardhat's compiler is case sensitive to ensure projects are portable across different operating systems.`,
      shouldBeReported: true,
    },
    NODE_MODULES_AS_LOCAL: {
      number: 1006,
      message:
        "The file %path% is treated as local but is inside a node_modules directory",
      title: "File from node_modules treated as local",
      description: `A file was treated as local but is inside a node_modules directory.

If you aren't overriding compilation-related tasks, please report this as a bug.`,
      shouldBeReported: true,
    },
    EXTERNAL_AS_LOCAL: {
      number: 1007,
      message: "The file %path% is treated as local but is outside the project",
      title: "File from outside the project treated as local",
      description: `A file was treated as local but is outside the project.

If you aren't overriding compilation-related tasks, please report this as a bug.`,
      shouldBeReported: true,
    },
  },
  CONTRACT_NAMES: {
    INVALID_FULLY_QUALIFIED_NAME: {
      number: 1100,
      message: "Invalid fully qualified contract name %name%.",
      title: "Invalid fully qualified contract name",
      description: `A contract name was expected to be in fully qualified form, but it's not.

A fully qualified name should look like file.sol:Contract`,
      shouldBeReported: false,
    },
  },
};

/**
 * Setting the type of ERRORS to a map let us access undefined ones. Letting it
 * be a literal doesn't enforce that its values are of type ErrorDescriptor.
 *
 * We let it be a literal, and use this variable to enforce the types
 */
const _PHONY_VARIABLE_TO_FORCE_ERRORS_TO_BE_OF_TYPE_ERROR_DESCRIPTOR: {
  [category: string]: {
    [name: string]: ErrorDescriptor;
  };
} = ERRORS;<|MERGE_RESOLUTION|>--- conflicted
+++ resolved
@@ -595,7 +595,6 @@
 What makes these types special is that they can be represented as strings, so you can write them down in the terminal.`,
       shouldBeReported: false,
     },
-<<<<<<< HEAD
     OVERRIDE_TASK_SCOPE: {
       number: 213,
       message:
@@ -622,15 +621,14 @@
       description: `You can't create a task with no scope, if a scope with the name already exists.
 Please double check your task definitions. You can add a scope to your task.`,
       shouldBeReported: false,
-=======
+    },
     DEPRECATED_TRANSFORM_IMPORT_TASK: {
-      number: 213,
+      number: 216,
       title: "Use of deprecated remapping task",
       message:
         "Task TASK_COMPILE_TRANSFORM_IMPORT_NAME is deprecated. Please update your @nomicfoundation/hardhat-foundry plugin version.",
       description: `This task has been deprecated in favor of a new approach.`,
       shouldBeReported: true,
->>>>>>> d3278835
     },
   },
   ARGUMENTS: {
