![](https://user-images.githubusercontent.com/232174/75543992-f1c39e00-5a1a-11ea-8fd4-8933638b5910.png)
[![NPM Package](https://img.shields.io/npm/v/@nomiclabs/buidler.svg?style=flat-square)](https://www.npmjs.org/package/@nomiclabs/buidler)
![Build Status](https://github.com/nomiclabs/buidler/workflows/CI/badge.svg)
---------
Buidler is a task runner for Ethereum smart contract developers. It facilitates performing frequent tasks, such as running tests, automatically checking code for mistakes or interacting with a smart contract. Check out the [plugin list](https://buidler.dev/plugins/) to use it with your existing tools.

Developed by [Nomic Labs](https://nomiclabs.io/) and funded by an Ethereum Foundation grant.

<<<<<<< HEAD
Join our [Buidler Discord server](https://discord.gg/ADQjyW8) to stay up to date on new releases, plugins and tutorials.
=======
Join our [Buidler Support Discord server](https://invite.gg/BuidlerSupport) to stay up to date on new releases, plugins and tutorials.
>>>>>>> 24f43f4c

🚧 **For the most recently published code, look at the [`master`](https://github.com/nomiclabs/buidler/tree/master) branch** 🚧

## Installation

The recommended way of using Buidler is through a local installation in your project. This way your environment will be reproducible and you will avoid future version conflicts. To use it in this way you will need to prepend `npx` to run it (i.e. `npx buidler`). To install locally initialize your `npm` project using `npm init` and follow the instructions. Once ready run:

    npm install --save-dev @nomiclabs/buidler

## Documentation

On [Buidler's website](https://buidler.dev) you will find:

- [Guides to get started](https://buidler.dev/getting-started/)
- [Buidler EVM](https://buidler.dev/buidler-evm/)
- [Plugin list](https://buidler.dev/plugins/)
- [API docs](https://buidler.dev/api/)


## Contributing

Contributions are always welcome! Feel free to open any issue or send a pull request.

Go to [CONTRIBUTING.md](./CONTRIBUTING.md) to learn about how to set up Buidler's development environment. 

## Feedback, help and news

[Buidler Support Discord server](https://discord.gg/ADQjyW8): for questions and feedback.

[Follow Nomic Labs on Twitter.](https://twitter.com/nomiclabs)


## Happy buidling!

👷‍♀️👷‍♂️👷‍♀️👷‍♂️👷‍♀️👷‍♂️👷‍♀️👷‍♂️👷‍♀️👷‍♂️👷‍♀️👷‍♂️👷‍♀️👷‍♂️<|MERGE_RESOLUTION|>--- conflicted
+++ resolved
@@ -6,11 +6,7 @@
 
 Developed by [Nomic Labs](https://nomiclabs.io/) and funded by an Ethereum Foundation grant.
 
-<<<<<<< HEAD
-Join our [Buidler Discord server](https://discord.gg/ADQjyW8) to stay up to date on new releases, plugins and tutorials.
-=======
 Join our [Buidler Support Discord server](https://invite.gg/BuidlerSupport) to stay up to date on new releases, plugins and tutorials.
->>>>>>> 24f43f4c
 
 🚧 **For the most recently published code, look at the [`master`](https://github.com/nomiclabs/buidler/tree/master) branch** 🚧
 
